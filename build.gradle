--- conflicted
+++ resolved
@@ -1,9 +1,5 @@
 group 'com.github.pgutkowski'
-<<<<<<< HEAD
 version '0.3.0-beta'
-=======
-version '0.2.9'
->>>>>>> 6237ff4b
 
 buildscript {
     ext.kotlin_version = '1.3.0-rc-116'
@@ -120,17 +116,10 @@
         publications = ['MyPublication']
 
         version {
-<<<<<<< HEAD
             name = '0.3.0-beta'
             desc = 'KGraphQL beta release'
             released  = new Date()
             vcsTag = '0.3.0-beta'
-=======
-            name = '0.2.9'
-            desc = 'KGraphQL alpha release'
-            released  = new Date()
-            vcsTag = '0.2.9'
->>>>>>> 6237ff4b
         }
     }
 }
