--- conflicted
+++ resolved
@@ -138,13 +138,7 @@
 ## Using in your project
 **_Please note that this library is still in experimental state and is subject to change._**
 
-<<<<<<< HEAD
-KGraphQL is pushed to Bintray repository and also linked to JCenter. Current trunk version is 0.2.9. It requires kotlin compiler version 1.2.x and kotlin runtime of the same version as a dependency. If you are running on Kotlin 1.3.x, use prerelease version 0.3.0-beta.
-=======
-KGraphQL is pushed to bintray repository and also linked to JCenter. 
-Current "stable" version 0.2.7 requires kotlin compiler version 1.2.x and kotlin runtime of the same version.
-Pre-release version 0.3.0-alpha requires kotlin compiler version 1.3-M2 and koltin runtime of the same version.
->>>>>>> c173d260
+KGraphQL is pushed to bintray repository and also linked to JCenter. It requires kotlin compiler version 1.2.x and require kotlin runtime of the same version as a dependency.
 
 ### Maven
 
