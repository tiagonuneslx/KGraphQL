--- conflicted
+++ resolved
@@ -1,16 +1,8 @@
 package com.apurebase.kgraphql.request
 
 import com.apurebase.kgraphql.RequestException
-<<<<<<< HEAD
-import com.apurebase.kgraphql.request.graph.DirectiveInvocation
-import com.apurebase.kgraphql.request.graph.Fragment
-import com.apurebase.kgraphql.request.graph.SelectionNode
-import com.apurebase.kgraphql.request.graph.SelectionSetBuilder
-import com.apurebase.kgraphql.request.graph.SelectionTree
+import com.apurebase.kgraphql.request.graph.*
 import com.apurebase.kgraphql.schema.jol.Parser
-=======
-import com.apurebase.kgraphql.request.graph.*
->>>>>>> 7f21eb72
 
 /**
  * Utility for parsing query document and its structures.
@@ -25,18 +17,11 @@
     open fun parseDocument(input: String) : List<Operation> {
         val request = validateAndFilterRequest(input)
         val documentTokens = createDocumentTokens(tokenizeRequest(request))
-<<<<<<< HEAD
-        val fragments = Document.Fragments(documentTokens.fragmentsTokens) { fragments, (name, typeCondition, graphTokens) ->
-            val fragmentGraph = parseSelectionTree(ParsingContext(input, graphTokens, fragments))
-            Fragment.External("...$name", fragmentGraph, typeCondition)
-        }
-=======
         val fragments =
             Document.Fragments(documentTokens.fragmentsTokens) { fragments, (name, typeCondition, graphTokens) ->
             val fragmentGraph = parseSelectionTree(ParsingContext(input, graphTokens, fragments))
             Fragment.External("...$name", fragmentGraph, typeCondition)
             }
->>>>>>> 7f21eb72
 
         return documentTokens.operationTokens.map { (name, type, operationVariables, graphTokens) ->
             Operation (
@@ -52,11 +37,7 @@
         return parseSelectionTree(ParsingContext(
                 fullString = input,
                 tokens = tokenizeRequest(input),
-<<<<<<< HEAD
-                fragments = Document.Fragments(emptyList()) { _, _ ->  throw IllegalStateException() }
-=======
             fragments = Document.Fragments(emptyList()) { _, _ -> throw IllegalStateException() }
->>>>>>> 7f21eb72
         ))
     }
 
@@ -244,4 +225,4 @@
             throw RequestException("No matching opening parenthesis for closing parenthesis at ${ctx.getFullStringIndex()}")
         }
     }
-}+}
