package com.apurebase.kgraphql.schema.structure2

import com.apurebase.kgraphql.schema.directive.Directive
import com.apurebase.kgraphql.schema.introspection.NotIntrospected
import com.apurebase.kgraphql.schema.introspection.__Schema
import com.apurebase.kgraphql.schema.introspection.__Type
import kotlin.reflect.KClass
import kotlin.reflect.full.findAnnotation


data class SchemaModel (
<<<<<<< HEAD
    val query: Type,
    val mutation: Type,
    val enums: Map<KClass<out Enum<*>>, Type.Enum<out Enum<*>>>,
    val scalars : Map<KClass<*>, Type.Scalar<*>>,
    val unions : List<Type.Union>,
    val allTypes : List<Type>,
    val queryTypes: Map<KClass<*>, Type>,
    val inputTypes: Map<KClass<*>, Type>,
    override val directives: List<Directive>
=======
        val query: Type,
        val mutation: Type?,
        val subscription: Type?,
        val enums: Map<KClass<out Enum<*>>, Type.Enum<out Enum<*>>>,
        val scalars : Map<KClass<*>, Type.Scalar<*>>,
        val unions : List<Type.Union>,
        val allTypes : List<Type>,
        val queryTypes: Map<KClass<*>, Type>,
        val inputTypes: Map<KClass<*>, Type>,
        override val directives: List<Directive>
>>>>>>> 7f21eb72
) : __Schema {

    val allTypesByName = allTypes.associateBy { it.name }

    val queryTypesByName = queryTypes.values.associateBy { it.name }

    val inputTypesByName = inputTypes.values.associateBy { it.name }

<<<<<<< HEAD
    override val types: List<__Type> = allTypes.asSequence()
        //workaround on the fact that Double and Float are treated as GraphQL Float
        .filterNot { it is Type.Scalar<*> && it.kClass == Float::class }
        .filterNot { it.kClass?.findAnnotation<NotIntrospected>() != null }
        //query and mutation must be present in introspection 'types' field for introspection tools
        .plus(mutation).plus(query).toList()
=======
    override val types: List<__Type> = toTypeList()

    private fun toTypeList(): List<__Type> {
        var list = allTypes.toList()
                //workaround on the fact that Double and Float are treated as GraphQL Float
                .filterNot { it is Type.Scalar<*> && it.kClass == Float::class }
                .filterNot { it.kClass?.findAnnotation<NotIntrospected>() != null }
                //query and mutation must be present in introspection 'types' field for introspection tools
                .plus(query)
        if (mutation != null) list = list.plus(mutation)
        if (subscription != null) list = list.plus(subscription)
        return list
    }
>>>>>>> 7f21eb72

    override val queryType: __Type = query

    override val mutationType: __Type? = mutation

    override val subscriptionType: __Type? = subscription

    override fun findTypeByName(name: String): __Type? = allTypesByName[name]
}<|MERGE_RESOLUTION|>--- conflicted
+++ resolved
@@ -9,9 +9,9 @@
 
 
 data class SchemaModel (
-<<<<<<< HEAD
     val query: Type,
-    val mutation: Type,
+    val mutation: Type?,
+    val subscription: Type?,
     val enums: Map<KClass<out Enum<*>>, Type.Enum<out Enum<*>>>,
     val scalars : Map<KClass<*>, Type.Scalar<*>>,
     val unions : List<Type.Union>,
@@ -19,18 +19,6 @@
     val queryTypes: Map<KClass<*>, Type>,
     val inputTypes: Map<KClass<*>, Type>,
     override val directives: List<Directive>
-=======
-        val query: Type,
-        val mutation: Type?,
-        val subscription: Type?,
-        val enums: Map<KClass<out Enum<*>>, Type.Enum<out Enum<*>>>,
-        val scalars : Map<KClass<*>, Type.Scalar<*>>,
-        val unions : List<Type.Union>,
-        val allTypes : List<Type>,
-        val queryTypes: Map<KClass<*>, Type>,
-        val inputTypes: Map<KClass<*>, Type>,
-        override val directives: List<Directive>
->>>>>>> 7f21eb72
 ) : __Schema {
 
     val allTypesByName = allTypes.associateBy { it.name }
@@ -39,14 +27,6 @@
 
     val inputTypesByName = inputTypes.values.associateBy { it.name }
 
-<<<<<<< HEAD
-    override val types: List<__Type> = allTypes.asSequence()
-        //workaround on the fact that Double and Float are treated as GraphQL Float
-        .filterNot { it is Type.Scalar<*> && it.kClass == Float::class }
-        .filterNot { it.kClass?.findAnnotation<NotIntrospected>() != null }
-        //query and mutation must be present in introspection 'types' field for introspection tools
-        .plus(mutation).plus(query).toList()
-=======
     override val types: List<__Type> = toTypeList()
 
     private fun toTypeList(): List<__Type> {
@@ -60,7 +40,6 @@
         if (subscription != null) list = list.plus(subscription)
         return list
     }
->>>>>>> 7f21eb72
 
     override val queryType: __Type = query
 
@@ -69,4 +48,4 @@
     override val subscriptionType: __Type? = subscription
 
     override fun findTypeByName(name: String): __Type? = allTypesByName[name]
-}+}
