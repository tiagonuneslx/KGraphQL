--- conflicted
+++ resolved
@@ -41,7 +41,6 @@
             val elements = selectionSet.selections.map { conditionType.handleSelectionFieldOrFragment(it, this) }
             fragmentsStack.pop()
 
-<<<<<<< HEAD
             return Execution.Fragment(condition, elements, node.directives?.lookup())
         }
     }
@@ -63,37 +62,16 @@
 
                     operations.firstOrNull { it.name?.value == operationName }
                         ?: throw RequestException("Must provide an operation name from: $operationNamesFound, found $operationName")
-=======
-        val plan = ExecutionPlan(operations)
-        plan.isSubscription = request.action == Operation.Action.SUBSCRIPTION
-        return plan
-    }
-
-    private fun getRoot(request: Operation): Type {
-        return when (request.action) {
-            Operation.Action.QUERY -> schemaModel.query
-            Operation.Action.MUTATION -> schemaModel.mutation ?: throw RequestException("Mutations are not supported on this schema")
-            Operation.Action.SUBSCRIPTION -> schemaModel.subscription ?: throw RequestException("Subscriptions are not supported on this schema")
-            else -> {
-                val keys = request.selectionTree.nodes.map { it.key }
-                when {
-                    keys.all { schemaModel.query.hasField(it) } -> schemaModel.query
-                    keys.all { schemaModel.mutation != null && schemaModel.mutation.hasField(it) } -> schemaModel.mutation!!
-                    keys.all { schemaModel.subscription != null && schemaModel.subscription.hasField(it) } -> schemaModel.subscription!!
-                    else -> {
-                        handleUnsupportedOperations(keys)
-                        throw RequestException("Cannot infer operation from fields")
-                    }
->>>>>>> 7f21eb72
                 }
             }
         }
 
         val root = when (operation.operation) {
             OperationTypeNode.QUERY -> schemaModel.query
-            OperationTypeNode.MUTATION -> schemaModel.mutation
-            OperationTypeNode.SUBSCRIPTION -> TODO("Not supported")
-        }
+            OperationTypeNode.MUTATION -> schemaModel.mutation ?: throw RequestException("Mutations are not supported on this schema")
+            OperationTypeNode.SUBSCRIPTION -> schemaModel.subscription ?: throw RequestException("Subscriptions are not supported on this schema")
+        }
+
         val fragmentDefinitions = test.filterIsInstance<FragmentDefinitionNode>().map { fragmentDef ->
             val type = schemaModel.allTypesByName[fragmentDef.typeCondition.name.value] ?: throw TODO("Handle")
 
@@ -106,7 +84,9 @@
             operation.selectionSet.selections.map {
                 root.handleSelection(it as FieldNode, ctx, operation.variableDefinitions)
             }
-        )
+        ).also {
+            it.isSubscription = operation.operation == OperationTypeNode.SUBSCRIPTION
+        }
     }
 
     private fun handleReturnType(ctx: InterpreterContext, type: Type, requestNode: FieldNode) =
