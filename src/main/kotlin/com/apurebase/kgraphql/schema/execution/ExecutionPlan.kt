--- conflicted
+++ resolved
@@ -1,13 +1,7 @@
 package com.apurebase.kgraphql.schema.execution
 
-<<<<<<< HEAD
-class ExecutionPlan(
+class ExecutionPlan (
     val operations: List<Execution.Node>
-) : List<Execution.Node> by operations
-=======
-class ExecutionPlan (
-        val operations: List<Execution.Node>
 ) : List<Execution.Node> by operations {
     var isSubscription = false
-}
->>>>>>> 7f21eb72
+}