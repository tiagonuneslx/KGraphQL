package com.apurebase.kgraphql.schema.model

import com.apurebase.kgraphql.defaultKQLTypeName
import com.apurebase.kgraphql.schema.SchemaException
import com.apurebase.kgraphql.schema.builtin.BUILT_IN_TYPE
import com.apurebase.kgraphql.schema.directive.Directive
import com.apurebase.kgraphql.schema.directive.DirectiveLocation
import com.apurebase.kgraphql.schema.dsl.TypeDSL
import com.apurebase.kgraphql.schema.introspection.TypeKind
import com.apurebase.kgraphql.schema.introspection.__Directive
import com.apurebase.kgraphql.schema.introspection.__EnumValue
import com.apurebase.kgraphql.schema.introspection.__Field
import com.apurebase.kgraphql.schema.introspection.__Schema
import com.apurebase.kgraphql.schema.introspection.__Type
import kotlin.reflect.KClass
import kotlin.reflect.full.isSubclassOf

/**
 * Intermediate, mutable data structure used to prepare [SchemaDefinition]
 * Performs basic validation (names duplication etc.) when methods for adding schema components are invoked
 */
data class MutableSchemaDefinition (
    private val objects: ArrayList<TypeDef.Object<*>> = arrayListOf(
        TypeDef.Object(__Schema::class.defaultKQLTypeName(), __Schema::class),
        create__TypeDefinition(),
        create__DirectiveDefinition()
    ),
    private val queries: ArrayList<QueryDef<*>> = arrayListOf(),
    private val scalars: ArrayList<TypeDef.Scalar<*>> = arrayListOf(
        BUILT_IN_TYPE.STRING,
        BUILT_IN_TYPE.BOOLEAN,
        BUILT_IN_TYPE.DOUBLE,
        BUILT_IN_TYPE.FLOAT,
        BUILT_IN_TYPE.INT,
        BUILT_IN_TYPE.LONG
    ),
    private val mutations: ArrayList<MutationDef<*>> = arrayListOf(),
    private val enums: ArrayList<TypeDef.Enumeration<*>> = arrayListOf(
        TypeDef.Enumeration (
            "__" + TypeKind::class.defaultKQLTypeName(),
            TypeKind::class,
            enumValues<TypeKind>().map { EnumValueDef(it) }
        ),
<<<<<<< HEAD
        TypeDef.Enumeration (
            "__" + DirectiveLocation::class.defaultKQLTypeName(),
            DirectiveLocation::class,
            enumValues<DirectiveLocation>().map { EnumValueDef(it) }
        )
    ),
    private val unions: ArrayList<TypeDef.Union> = arrayListOf(),
    private val directives: ArrayList<Directive.Partial> = arrayListOf(
        Directive.SKIP,
        Directive.INCLUDE
    ),
    private val inputObjects: ArrayList<TypeDef.Input<*>> = arrayListOf()
=======
        private val queries: ArrayList<QueryDef<*>> = arrayListOf(),
        private val scalars: ArrayList<TypeDef.Scalar<*>> = arrayListOf(
                BUILT_IN_TYPE.STRING,
                BUILT_IN_TYPE.BOOLEAN,
                BUILT_IN_TYPE.DOUBLE,
                BUILT_IN_TYPE.FLOAT,
                BUILT_IN_TYPE.INT,
                BUILT_IN_TYPE.LONG
        ),
        private val mutations: ArrayList<MutationDef<*>> = arrayListOf(),
        private val subscriptions: ArrayList<SubscriptionDef<*>> = arrayListOf(),
        private val enums: ArrayList<TypeDef.Enumeration<*>> = arrayListOf(
                TypeDef.Enumeration (
                        "__" + TypeKind::class.defaultKQLTypeName(),
                        TypeKind::class,
                        enumValues<TypeKind>().map { EnumValueDef(it) }
                ),
                TypeDef.Enumeration (
                        "__" + DirectiveLocation::class.defaultKQLTypeName(),
                        DirectiveLocation::class,
                        enumValues<DirectiveLocation>().map { EnumValueDef(it) }
                )
        ),
        private val unions: ArrayList<TypeDef.Union> = arrayListOf(),
        private val directives: ArrayList<Directive.Partial> = arrayListOf(
                Directive.SKIP,
                Directive.INCLUDE
        ),
        private val inputObjects: ArrayList<TypeDef.Input<*>> = arrayListOf()
>>>>>>> 7f21eb72
) {

    val unionsMonitor : List<TypeDef.Union>
        get() = unions

    fun toSchemaDefinition() : SchemaDefinition {
        val compiledObjects = ArrayList(this.objects)

        unions.forEach { union ->
            if(union.members.isEmpty()){
                throw SchemaException("A Union type must define one or more unique member types")
            }
            union.members.forEach { member ->
                validateUnionMember(union, member, compiledObjects)
            }
        }

        return SchemaDefinition(compiledObjects, queries, scalars, mutations, enums, unions, directives, inputObjects)
    }

    private fun validateUnionMember(union: TypeDef.Union,
                                    member: KClass<*>,
                                    compiledObjects: ArrayList<TypeDef.Object<*>>) {
        if (scalars.any { it.kClass == member } || enums.any { it.kClass == member }) {
            throw SchemaException(
                "The member types of a Union type must all be Object base types; " +
                        "Scalar, Interface and Union types may not be member types of a Union")
        }

        if (member.isSubclassOf(Collection::class)) {
            throw SchemaException("Collection may not be member type of a Union '${union.name}'")
        }

<<<<<<< HEAD
        if (member.isSubclassOf(Map::class)) {
            throw SchemaException("Map may not be member type of a Union '${union.name}'")
=======
                return SchemaDefinition(compiledObjects, queries, scalars, mutations, subscriptions, enums, unions, directives, inputObjects)
>>>>>>> 7f21eb72
        }

        if (compiledObjects.none { it.kClass == member }) {
            compiledObjects.add(TypeDef.Object(member.defaultKQLTypeName(), member))
        }
    }

    fun addQuery(query : QueryDef<*>){
        if(query.checkEqualName(queries)){
            throw SchemaException("Cannot add query with duplicated name ${query.name}")
        }
        queries.add(query)
    }

    fun addMutation(mutation : MutationDef<*>){
        if(mutation.checkEqualName(mutations)){
            throw SchemaException("Cannot add mutation with duplicated name ${mutation.name}")
        }
        mutations.add(mutation)
    }

<<<<<<< HEAD
    fun addScalar(scalar: TypeDef.Scalar<*>) = addType(scalar, scalars, "Scalar")
=======
        fun addSubscription(subscription: SubscriptionDef<*>){
                if(subscription.checkEqualName(subscriptions)){
                        throw SchemaException("Cannot add mutation with duplicated name ${subscription.name}")
                }
                subscriptions.add(subscription)
        }

        fun addScalar(scalar: TypeDef.Scalar<*>) = addType(scalar, scalars, "Scalar")
>>>>>>> 7f21eb72

    fun addEnum(enum: TypeDef.Enumeration<*>) = addType(enum, enums, "Enumeration")

    fun addObject(objectType: TypeDef.Object<*>) = addType(objectType, objects, "Object")

    fun addUnion(union: TypeDef.Union) = addType(union, unions, "Union")

    fun addInputObject(input : TypeDef.Input<*>) = addType(input, inputObjects, "Input")

    fun <T : Definition>addType(type: T, target: ArrayList<T>, typeCategory: String){
        if(type.name.startsWith("__")){
            throw SchemaException("Type name starting with \"__\" are excluded for introspection system")
        }
        if(type.checkEqualName(objects, scalars, unions, enums)){
            throw SchemaException("Cannot add $typeCategory type with duplicated name ${type.name}")
        }
        target.add(type)
    }

    private fun Definition.checkEqualName(vararg collections: List<Definition>) : Boolean {
        return collections.fold(false, { acc, list -> acc || list.any { it.equalName(this) } })
    }

    private fun Definition.equalName(other: Definition): Boolean {
        return this.name.equals(other.name, true)
    }
}

private fun create__TypeDefinition() = TypeDSL(emptyList(), __Type::class){
    transformation(__Type::fields){ fields: List<__Field>?, includeDeprecated : Boolean? ->
        if (includeDeprecated == true) fields else fields?.filterNot { it.isDeprecated }
    }
    transformation(__Type::enumValues){ enumValues: List<__EnumValue>?, includeDeprecated: Boolean? ->
        if (includeDeprecated == true) enumValues else enumValues?.filterNot { it.isDeprecated }
    }
}.toKQLObject()

private fun create__DirectiveDefinition() = TypeDSL(emptyList(), __Directive::class){
    property<Boolean>("onField"){
        resolver { dir: __Directive ->
            dir.locations.contains(DirectiveLocation.FIELD)
        }
        deprecate("Use `locations`.")
    }
    property<Boolean>("onFragment"){
        resolver { dir: __Directive -> dir.locations.containsAny (
            DirectiveLocation.FRAGMENT_SPREAD,
            DirectiveLocation.FRAGMENT_DEFINITION,
            DirectiveLocation.INLINE_FRAGMENT)
        }
        deprecate("Use `locations`.")
    }
    property<Boolean>("onOperation"){
        resolver{ dir : __Directive -> dir.locations.containsAny (
            DirectiveLocation.QUERY,
            DirectiveLocation.MUTATION,
            DirectiveLocation.SUBSCRIPTION)
        }
        deprecate("Use `locations`.")
    }
}.toKQLObject()

private fun <T> List<T>.containsAny(vararg elements: T) = elements.filter { this.contains(it) }.any()<|MERGE_RESOLUTION|>--- conflicted
+++ resolved
@@ -35,13 +35,13 @@
         BUILT_IN_TYPE.LONG
     ),
     private val mutations: ArrayList<MutationDef<*>> = arrayListOf(),
-    private val enums: ArrayList<TypeDef.Enumeration<*>> = arrayListOf(
+    private val subscriptions: ArrayList<SubscriptionDef<*>> = arrayListOf(),
+        private val enums: ArrayList<TypeDef.Enumeration<*>> = arrayListOf(
         TypeDef.Enumeration (
             "__" + TypeKind::class.defaultKQLTypeName(),
             TypeKind::class,
             enumValues<TypeKind>().map { EnumValueDef(it) }
         ),
-<<<<<<< HEAD
         TypeDef.Enumeration (
             "__" + DirectiveLocation::class.defaultKQLTypeName(),
             DirectiveLocation::class,
@@ -54,37 +54,6 @@
         Directive.INCLUDE
     ),
     private val inputObjects: ArrayList<TypeDef.Input<*>> = arrayListOf()
-=======
-        private val queries: ArrayList<QueryDef<*>> = arrayListOf(),
-        private val scalars: ArrayList<TypeDef.Scalar<*>> = arrayListOf(
-                BUILT_IN_TYPE.STRING,
-                BUILT_IN_TYPE.BOOLEAN,
-                BUILT_IN_TYPE.DOUBLE,
-                BUILT_IN_TYPE.FLOAT,
-                BUILT_IN_TYPE.INT,
-                BUILT_IN_TYPE.LONG
-        ),
-        private val mutations: ArrayList<MutationDef<*>> = arrayListOf(),
-        private val subscriptions: ArrayList<SubscriptionDef<*>> = arrayListOf(),
-        private val enums: ArrayList<TypeDef.Enumeration<*>> = arrayListOf(
-                TypeDef.Enumeration (
-                        "__" + TypeKind::class.defaultKQLTypeName(),
-                        TypeKind::class,
-                        enumValues<TypeKind>().map { EnumValueDef(it) }
-                ),
-                TypeDef.Enumeration (
-                        "__" + DirectiveLocation::class.defaultKQLTypeName(),
-                        DirectiveLocation::class,
-                        enumValues<DirectiveLocation>().map { EnumValueDef(it) }
-                )
-        ),
-        private val unions: ArrayList<TypeDef.Union> = arrayListOf(),
-        private val directives: ArrayList<Directive.Partial> = arrayListOf(
-                Directive.SKIP,
-                Directive.INCLUDE
-        ),
-        private val inputObjects: ArrayList<TypeDef.Input<*>> = arrayListOf()
->>>>>>> 7f21eb72
 ) {
 
     val unionsMonitor : List<TypeDef.Union>
@@ -102,7 +71,7 @@
             }
         }
 
-        return SchemaDefinition(compiledObjects, queries, scalars, mutations, enums, unions, directives, inputObjects)
+        return SchemaDefinition(compiledObjects, queries, scalars, mutations, subscriptions, enums, unions, directives, inputObjects)
     }
 
     private fun validateUnionMember(union: TypeDef.Union,
@@ -118,12 +87,8 @@
             throw SchemaException("Collection may not be member type of a Union '${union.name}'")
         }
 
-<<<<<<< HEAD
         if (member.isSubclassOf(Map::class)) {
             throw SchemaException("Map may not be member type of a Union '${union.name}'")
-=======
-                return SchemaDefinition(compiledObjects, queries, scalars, mutations, subscriptions, enums, unions, directives, inputObjects)
->>>>>>> 7f21eb72
         }
 
         if (compiledObjects.none { it.kClass == member }) {
@@ -145,18 +110,14 @@
         mutations.add(mutation)
     }
 
-<<<<<<< HEAD
+    fun addSubscription(subscription: SubscriptionDef<*>){
+        if(subscription.checkEqualName(subscriptions)){
+            throw SchemaException("Cannot add mutation with duplicated name ${subscription.name}")
+        }
+        subscriptions.add(subscription)
+    }
+
     fun addScalar(scalar: TypeDef.Scalar<*>) = addType(scalar, scalars, "Scalar")
-=======
-        fun addSubscription(subscription: SubscriptionDef<*>){
-                if(subscription.checkEqualName(subscriptions)){
-                        throw SchemaException("Cannot add mutation with duplicated name ${subscription.name}")
-                }
-                subscriptions.add(subscription)
-        }
-
-        fun addScalar(scalar: TypeDef.Scalar<*>) = addType(scalar, scalars, "Scalar")
->>>>>>> 7f21eb72
 
     fun addEnum(enum: TypeDef.Enumeration<*>) = addType(enum, enums, "Enumeration")
 
@@ -219,4 +180,4 @@
     }
 }.toKQLObject()
 
-private fun <T> List<T>.containsAny(vararg elements: T) = elements.filter { this.contains(it) }.any()+private fun <T> List<T>.containsAny(vararg elements: T) = elements.filter { this.contains(it) }.any()
