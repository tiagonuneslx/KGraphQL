package com.apurebase.kgraphql.specification.language

import com.apurebase.kgraphql.RequestException
import com.apurebase.kgraphql.Specification
import com.apurebase.kgraphql.defaultSchema
import com.apurebase.kgraphql.deserialize
import com.apurebase.kgraphql.expect
import com.apurebase.kgraphql.extract
import com.apurebase.kgraphql.schema.jol.error.GraphQLError
import org.hamcrest.CoreMatchers.equalTo
import org.hamcrest.MatcherAssert.assertThat
import org.junit.jupiter.api.Disabled
import org.junit.jupiter.api.Test

@Specification("2.9 Input Values")
class InputValuesSpecificationTest {

    enum class FakeEnum{
        ENUM1, ENUM2
    }

    data class FakeData (val number : Int = 0, val description : String = "", val list : List<String> = emptyList())

    val schema = defaultSchema {
        enum<FakeEnum>()
        inputType<FakeData>()

        query("Int") { resolver { value: Int -> value } }
        query("Float") {resolver {value: Float -> value } }
        query("Double") {resolver {value: Double -> value } }
        query("String") {resolver {value: String -> value } }
        query("Boolean") {resolver {value: Boolean -> value } }
        query("Null") {resolver {value: Int? -> value } }
        query("Enum") {resolver {value: FakeEnum -> value } }
        query("List") {resolver {value: List<Int> -> value } }
        query("Object") {resolver {value: FakeData -> value.number } }
        query("ObjectList") {resolver {value: FakeData -> value.list } }
    }

    @Test
    @Specification("2.9.1 Int Value")
    fun `Int input value`(){
        val input = 4356
        val response = deserialize(schema.executeBlocking("{Int(value : $input)}"))
        assertThat(response.extract<Int>("data/Int"), equalTo(input))
    }

    @Test
    @Specification("2.9.2 Float Value")
    fun `Float input value`(){
        val input : Double = 4356.34
        val response = deserialize(schema.executeBlocking("{Float(value : $input)}"))
        assertThat(response.extract<Double>("data/Float"), equalTo(input))
    }

    @Test
    @Specification("2.9.2 Float Value")
    fun `Double input value`(){
        //GraphQL Float is Kotlin Double
        val input = 4356.34
        val response = deserialize(schema.executeBlocking("{Double(value : $input)}"))
        assertThat(response.extract<Double>("data/Double"), equalTo(input))
    }

    @Test
    @Specification("2.9.2 Float Value")
    fun `Double with exponential input value`(){
        val input = 4356.34e2
        val response = deserialize(schema.executeBlocking("{Double(value : $input)}"))
        assertThat(response.extract<Double>("data/Double"), equalTo(input))
    }

    @Test
    @Specification("2.9.4 String Value")
    fun `String input value`(){
        val input = "\\\\Ala ma kota \\n\\\\kot ma Alę"
        val expected = "\\Ala ma kota \n\\kot ma Alę"
        val response = deserialize(schema.executeBlocking("{String(value : \"$input\")}"))
        assertThat(response.extract<String>("data/String"), equalTo(expected))
    }

    @Test
    @Specification("2.9.3 Boolean Value")
    fun `Boolean input value`(){
        val input = true
        val response = deserialize(schema.executeBlocking("{Boolean(value : $input)}"))
        assertThat(response.extract<Boolean>("data/Boolean"), equalTo(input))
    }

    @Test
    @Specification("2.9.3 Boolean Value")
    fun `Invalid Boolean input value`(){
        expect<RequestException>("argument 'null' is not valid value of type Boolean"){
            deserialize(schema.executeBlocking("{Boolean(value : null)}"))
        }
    }

    @Test
    @Specification("2.9.5 Null Value")
    fun `Null input value`(){
        val response = deserialize(schema.executeBlocking("{Null(value : null)}"))
        assertThat(response.extract<Nothing?>("data/Null"), equalTo(null))
    }

    @Test
    @Specification("2.9.6 Enum Value")
    fun `Enum input value`(){
        val response = deserialize(schema.executeBlocking("{Enum(value : ENUM1)}"))
        assertThat(response.extract<String>("data/Enum"), equalTo(FakeEnum.ENUM1.toString()))
    }

    @Test
    @Specification("2.9.7 List Value")
    fun `List input value`(){
        val response = deserialize(schema.executeBlocking("{List(value : [23, 3, 23])}"))
        assertThat(response.extract<List<Int>>("data/List"), equalTo(listOf(23, 3, 23)))
    }

    @Test
<<<<<<< HEAD
    @Disabled("literal object input values are not implemented yet")
    @Specification("2.9.8 Object Value")
    fun `Literal object input value`(){
        val response = deserialize(schema.executeBlocking("{Object(value: {number: 232, description: \"little number\"}){number, description}}"))
=======
    @Specification("2.9.8 Object Value")
    fun `Literal object input value`(){
        val response = deserialize(schema.execute("{Object(value: {number: 232, description: \"little number\"})}"))
>>>>>>> 7f21eb72
        assertThat(
                response.extract<Int>("data/Object"),
                equalTo(232)
        )
    }

    @Test
<<<<<<< HEAD
    @Disabled("literal object input values are not implemented yet")
    @Specification("2.9.8 Object Value")
    fun `Literal object input value with list field`(){
        val response = deserialize(schema.executeBlocking(
                "{Object(" +
=======
    @Specification("2.9.8 Object Value")
    fun `Literal object input value with list field`(){
        val response = deserialize(schema.execute(
                "{ObjectList(" +
>>>>>>> 7f21eb72
                        "value: {number: 232, " +
                        "description: \"little number\", " +
                        "list: [\"number\",\"description\",\"little number\"]})" +
                        "}"
        ))
        assertThat(
                response.extract<List<String>>("data/ObjectList"),
                equalTo(listOf("number", "description", "little number"))
        )
    }

    @Test
    @Specification("2.9.8 Object Value")
    fun `Object input value`(){
        val response = deserialize(schema.executeBlocking(
                "query(\$object: FakeData!){Object(value: \$object)}",
                "{ \"object\" : {\"number\":232, \"description\":\"little number\"}}"
        ))
        assertThat(response.extract<Int>("data/Object"), equalTo(232))
    }

    @Test
    @Specification("2.9.8 Object Value")
    fun `Object input value with list field`(){
        val response = deserialize(schema.executeBlocking(
                "query(\$object: FakeData!){ObjectList(value: \$object)}",
                "{ \"object\" : {\"number\":232, \"description\":\"little number\", \"list\" : [\"number\",\"description\",\"little number\"]}}"
        ))
        assertThat(
                response.extract<List<String>>("data/ObjectList"),
                equalTo(listOf("number", "description", "little number"))
        )
    }

    @Test
    @Specification("2.9.8 Object Value")
    fun `Unknown object input value type`(){
        expect<RequestException>("Invalid variable \$object argument type FakeDate, expected FakeData!"){
            schema.executeBlocking("query(\$object: FakeDate){Object(value: \$object)}")
        }
    }
}<|MERGE_RESOLUTION|>--- conflicted
+++ resolved
@@ -6,11 +6,10 @@
 import com.apurebase.kgraphql.deserialize
 import com.apurebase.kgraphql.expect
 import com.apurebase.kgraphql.extract
-import com.apurebase.kgraphql.schema.jol.error.GraphQLError
+import com.apurebase.kgraphql.jol.d
 import org.hamcrest.CoreMatchers.equalTo
 import org.hamcrest.MatcherAssert.assertThat
-import org.junit.jupiter.api.Disabled
-import org.junit.jupiter.api.Test
+import org.junit.Test
 
 @Specification("2.9 Input Values")
 class InputValuesSpecificationTest {
@@ -117,16 +116,13 @@
     }
 
     @Test
-<<<<<<< HEAD
-    @Disabled("literal object input values are not implemented yet")
     @Specification("2.9.8 Object Value")
     fun `Literal object input value`(){
-        val response = deserialize(schema.executeBlocking("{Object(value: {number: 232, description: \"little number\"}){number, description}}"))
-=======
-    @Specification("2.9.8 Object Value")
-    fun `Literal object input value`(){
-        val response = deserialize(schema.execute("{Object(value: {number: 232, description: \"little number\"})}"))
->>>>>>> 7f21eb72
+        val response = deserialize(schema.executeBlocking("""
+            {
+                Object(value: {number: 232, description: "little number"})
+            }
+        """))
         assertThat(
                 response.extract<Int>("data/Object"),
                 equalTo(232)
@@ -134,22 +130,19 @@
     }
 
     @Test
-<<<<<<< HEAD
-    @Disabled("literal object input values are not implemented yet")
     @Specification("2.9.8 Object Value")
     fun `Literal object input value with list field`(){
-        val response = deserialize(schema.executeBlocking(
-                "{Object(" +
-=======
-    @Specification("2.9.8 Object Value")
-    fun `Literal object input value with list field`(){
-        val response = deserialize(schema.execute(
-                "{ObjectList(" +
->>>>>>> 7f21eb72
-                        "value: {number: 232, " +
-                        "description: \"little number\", " +
-                        "list: [\"number\",\"description\",\"little number\"]})" +
-                        "}"
+        val response = deserialize(schema.executeBlocking("""
+            {
+                ObjectList(
+                    value: {
+                        number: 232,
+                        description: "little number",
+                        list: ["number", "description", "little number"]
+                    }
+                )
+            }
+        """.trimIndent()
         ))
         assertThat(
                 response.extract<List<String>>("data/ObjectList"),
@@ -182,6 +175,25 @@
 
     @Test
     @Specification("2.9.8 Object Value")
+    fun `Input object value mixed with variables`() {
+        val response = schema.executeBlocking("""
+            query ObjectVariablesMixed(${d}description: String!, ${d}number: Int! = 25) {
+                ObjectList(value: {
+                    number: ${d}number,
+                    description: ${d}description,
+                    list: ["number", ${d}description, "little number"]
+                })
+            }
+        """.trimIndent(), """{"description": "Custom description"}""").deserialize()
+
+        assertThat(
+            response.extract<List<String>>("data/ObjectList"),
+            equalTo(listOf("number", "Custom description", "little number"))
+        )
+    }
+
+    @Test
+    @Specification("2.9.8 Object Value")
     fun `Unknown object input value type`(){
         expect<RequestException>("Invalid variable \$object argument type FakeDate, expected FakeData!"){
             schema.executeBlocking("query(\$object: FakeDate){Object(value: \$object)}")
