--- conflicted
+++ resolved
@@ -4,17 +4,11 @@
 import com.apurebase.kgraphql.integration.BaseSchemaTest.Companion.INTROSPECTION_QUERY
 import com.apurebase.kgraphql.schema.introspection.TypeKind
 import org.amshove.kluent.shouldNotContain
+import org.amshove.kluent.shouldNotEqual
 import org.hamcrest.CoreMatchers.*
 import org.hamcrest.MatcherAssert.assertThat
 import org.hamcrest.collection.IsEmptyCollection.empty
-<<<<<<< HEAD
-import org.junit.jupiter.api.Test
-import org.junit.jupiter.api.fail
-=======
-import org.junit.Assert.fail
 import org.junit.Test
->>>>>>> 7f21eb72
-
 
 class IntrospectionSpecificationTest {
 
@@ -256,11 +250,7 @@
             }
         }
 
-<<<<<<< HEAD
-        val map = deserialize(schema.executeBlocking(BaseSchemaTest.INTROSPECTION_QUERY))
-=======
-        val map = deserialize(schema.execute(INTROSPECTION_QUERY))
->>>>>>> 7f21eb72
+        val map = deserialize(schema.executeBlocking(INTROSPECTION_QUERY))
         val fields = map.extract<List<Map<String,*>>>("data/__schema/types[0]/fields")
 
         fields.forEach { field ->
@@ -276,17 +266,13 @@
             }
         }
 
-<<<<<<< HEAD
-        val map = deserialize(schema.executeBlocking(BaseSchemaTest.INTROSPECTION_QUERY))
-=======
-        val map = deserialize(schema.execute(INTROSPECTION_QUERY))
->>>>>>> 7f21eb72
+        val map = deserialize(schema.executeBlocking(INTROSPECTION_QUERY))
         val types = map.extract<List<Map<Any,*>>>("data/__schema/types")
 
         val typenames = types.map { type -> type["name"] as String }.sorted()
 
         for(i in typenames.indices){
-            if(typenames[i] == typenames.getOrNull(i + 1)) fail("")
+            typenames[i] shouldNotEqual typenames.getOrNull(i + 1)
         }
     }
 
